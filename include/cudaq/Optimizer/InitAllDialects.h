--- conflicted
+++ resolved
@@ -16,10 +16,6 @@
 #include "mlir/Dialect/Func/IR/FuncOps.h"
 #include "mlir/Dialect/LLVMIR/LLVMDialect.h"
 #include "mlir/Dialect/Math/IR/Math.h"
-<<<<<<< HEAD
-=======
-#include "mlir/Dialect/MemRef/IR/MemRef.h"
->>>>>>> d40cb5b2
 
 namespace cudaq {
 
@@ -34,10 +30,6 @@
     mlir::func::FuncDialect,
     mlir::LLVM::LLVMDialect,
     mlir::math::MathDialect,
-<<<<<<< HEAD
-=======
-    mlir::memref::MemRefDialect,
->>>>>>> d40cb5b2
 
     // CUDA-Q dialects
     cudaq::cc::CCDialect,
